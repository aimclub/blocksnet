--- conflicted
+++ resolved
@@ -4,11 +4,7 @@
 
 [project]
 name = "blocksnet"
-<<<<<<< HEAD
-version = "1.0.dev0"
-=======
 version = "0.0.12"
->>>>>>> c18d2931
 authors = [
     # { name = "", email = "" }, # TODO add authors
 ]
@@ -29,20 +25,12 @@
     "pandera==0.20.2",
     "scikit-learn>=1.4.2,<2.0.0",
     "scipy>=1.10.1,<2.0.0",
-<<<<<<< HEAD
-    "PuLP==2.7.0",
-    "pymoo>=0.6.0,<1.0.0",
-    "networkx>=3.1,<4.0",
-    "osmnx>=2.0.0,<3.0.0",
-    "iduedu==0.4.1",
-=======
     "shapely==2.0.1",
     "tqdm>=4.65.0,<5.0.0",
     "voronoi-diagram-for-polygons==0.1.6",
     "momepy==0.7.0",
     "iduedu==0.1.2",
     "optuna==4.1.0"
->>>>>>> c18d2931
 ]
 
 classifiers = [
