--- conflicted
+++ resolved
@@ -43,34 +43,21 @@
 
     logger.info("Checking roads schema")
     if roads_gdf is None or roads_gdf.empty:
-<<<<<<< HEAD
-        logger.warning("Roads GeoDataFrame is None. Creating empty")
-=======
         logger.warning("Creating empty roads")
->>>>>>> b7b0d83e
         roads_gdf = RoadsSchema.create_empty(crs)
     else:
         roads_gdf = RoadsSchema(roads_gdf)
 
     logger.info("Checking railways schema")
     if railways_gdf is None or railways_gdf.empty:
-<<<<<<< HEAD
-        logger.warning("Railways GeoDataFrame is None. Creating empty")
-=======
         logger.warning("Creating empty railways")
->>>>>>> b7b0d83e
         railways_gdf = RailwaysSchema.create_empty(crs)
     else:
         railways_gdf = RailwaysSchema(railways_gdf)
 
     logger.info("Checking water schema")
-<<<<<<< HEAD
     if water_gdf is None or water_gdf.empty:
-        logger.warning("Water GeoDataFrame is None. Creating empty")
-=======
-    if water_gdf is None or railways_gdf.empty:
         logger.warning("Creating empty water")
->>>>>>> b7b0d83e
         water_gdf = WaterSchema.create_empty(crs)
     else:
         water_gdf = WaterSchema(water_gdf)
