--- conflicted
+++ resolved
@@ -8,13 +8,9 @@
 __author__ = ""
 __email__ = ""
 __credits__ = []
-<<<<<<< HEAD
-__license__ = "BSD-3"
-=======
 __license__ = "BSD-3"
 
 from blocksnet.method import *
 from blocksnet.models import *
 from blocksnet.preprocessing import *
-from blocksnet.optimizer import *
->>>>>>> c18d2931
+from blocksnet.optimizer import *